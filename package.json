{
  "name": "rxfire",
<<<<<<< HEAD
  "version": "6.0.0",
=======
  "version": "5.0.0",
>>>>>>> 4370987e
  "private": true,
  "description": "Firebase JavaScript library RxJS",
  "author": "Firebase <firebase-support@google.com> (https://firebase.google.com/)",
  "license": "Apache-2.0",
  "homepage": "https://firebase.google.com/",
  "browser": "dist/rxfire.js",
  "main": "dist/index.cjs.js",
  "module": "dist/index.esm.js",
  "typings": "dist/index.d.ts",
  "exports": {
    ".": "./dist/index.ems.js",
    "./auth": "./dist/auth/index.esm.js",
    "./database": "./dist/database/index.esm.js",
    "./firestore": "./dist/firestore/index.esm.js",
    "./functions": "./dist/functions/index.esm.js",
<<<<<<< HEAD
    "./performance": "./dist/performance/index.esm.js",
    "./remote-config": "./dist/remote-config/index.esm.js",
=======
>>>>>>> 4370987e
    "./storage": "./dist/storage/index.esm.js"
  },
  "sideEffects": false,
  "keywords": [
    "authentication",
    "database",
    "Firebase",
    "firebase",
    "realtime",
    "storage",
    "rxjs",
    "notifications"
  ],
  "repository": {
    "type": "git",
    "url": "https://github.com/firebaseextended/rxfire.git"
  },
  "scripts": {
    "lint": "eslint -c .eslintrc.js '**/*.ts' --ignore-path './.gitignore'",
    "lint:fix": "eslint --fix -c .eslintrc.js '**/*.ts' --ignore-path './.gitignore'",
    "build": "run-s build:**",
    "build:clean": "rm -rf dist",
    "build:types": "tsc --emitDeclarationOnly",
    "build:rollup": "rollup -c",
    "build:docs": "cp README.md ./dist/ && cp -r ./docs ./dist/",
    "dev": "rollup -c -w",
<<<<<<< HEAD
    "echo:chrome": "echo 'Open Chrome DevTools: \nchrome://inspect/#devices'",
    "test": "firebase emulators:exec jest --only firestore,database,auth",
    "test:debug": "yarn echo:chrome && firebase emulators:exec ./test-debug.sh --only firestore,database,auth"
=======
    "test": "FIREBASE_CLI_PREVIEWS=storageemulator firebase emulators:exec --project=rxfire-test-c497c \"jest\""
>>>>>>> 4370987e
  },
  "dependencies": {
    "tslib": "^1.9.0 || ~2.1.0"
  },
  "peerDependencies": {
<<<<<<< HEAD
    "firebase": "9.0.0-beta.1",
=======
    "firebase": "^8.0.0",
>>>>>>> 4370987e
    "rxjs": "^6.0.0 || ^7.0.0"
  },
  "devDependencies": {
    "@babel/core": "^7.12.10",
    "@babel/preset-env": "^7.12.11",
    "@babel/preset-typescript": "^7.12.7",
    "@rollup/plugin-commonjs": "^15.1.0",
    "@rollup/plugin-node-resolve": "^9.0.0",
    "@rollup/plugin-typescript": "^8.1.0",
    "@types/jest": "^26.0.20",
    "@typescript-eslint/eslint-plugin": "^4.13.0",
    "@typescript-eslint/parser": "^4.13.0",
    "babel-jest": "^26.6.3",
    "cross-fetch": "^3.1.4",
    "eslint": "^7.17.0",
    "eslint-config-google": "^0.14.0",
<<<<<<< HEAD
    "firebase": "9.0.0-beta.1",
    "firebase-tools": "^9.5.0",
=======
    "firebase": "^8.6.1",
    "firebase-tools": "^9.10.2",
>>>>>>> 4370987e
    "glob": "^7.1.6",
    "jest": "^26.6.3",
    "md5": "^2.3.0",
    "npm-run-all": "^4.1.5",
    "rollup": "^2.33.2",
    "rollup-plugin-generate-package-json": "^3.2.0",
    "rollup-plugin-uglify": "^6.0.4",
    "rxjs": "^7.0.0",
<<<<<<< HEAD
    "tslib": "~2.1.0",
    "typescript": "^4.2.4"
=======
    "tslib": "^1.9.0 || ~2.1.0",
    "typescript": "^4.2.4",
    "xhr2": "^0.2.1"
>>>>>>> 4370987e
  },
  "files": [
    "dist/**/*",
    "README.md",
    "docs/**/*"
  ]
}<|MERGE_RESOLUTION|>--- conflicted
+++ resolved
@@ -1,10 +1,6 @@
 {
   "name": "rxfire",
-<<<<<<< HEAD
   "version": "6.0.0",
-=======
-  "version": "5.0.0",
->>>>>>> 4370987e
   "private": true,
   "description": "Firebase JavaScript library RxJS",
   "author": "Firebase <firebase-support@google.com> (https://firebase.google.com/)",
@@ -20,11 +16,8 @@
     "./database": "./dist/database/index.esm.js",
     "./firestore": "./dist/firestore/index.esm.js",
     "./functions": "./dist/functions/index.esm.js",
-<<<<<<< HEAD
     "./performance": "./dist/performance/index.esm.js",
     "./remote-config": "./dist/remote-config/index.esm.js",
-=======
->>>>>>> 4370987e
     "./storage": "./dist/storage/index.esm.js"
   },
   "sideEffects": false,
@@ -51,23 +44,15 @@
     "build:rollup": "rollup -c",
     "build:docs": "cp README.md ./dist/ && cp -r ./docs ./dist/",
     "dev": "rollup -c -w",
-<<<<<<< HEAD
     "echo:chrome": "echo 'Open Chrome DevTools: \nchrome://inspect/#devices'",
-    "test": "firebase emulators:exec jest --only firestore,database,auth",
-    "test:debug": "yarn echo:chrome && firebase emulators:exec ./test-debug.sh --only firestore,database,auth"
-=======
-    "test": "FIREBASE_CLI_PREVIEWS=storageemulator firebase emulators:exec --project=rxfire-test-c497c \"jest\""
->>>>>>> 4370987e
+    "test": "FIREBASE_CLI_PREVIEWS=storageemulator firebase emulators:exec jest --project=rxfire-test-c497c",
+    "test:debug": "yarn echo:chrome && FIREBASE_CLI_PREVIEWS=storageemulator firebase emulators:exec ./test-debug.sh --project=rxfire-test-c497c"
   },
   "dependencies": {
     "tslib": "^1.9.0 || ~2.1.0"
   },
   "peerDependencies": {
-<<<<<<< HEAD
     "firebase": "9.0.0-beta.1",
-=======
-    "firebase": "^8.0.0",
->>>>>>> 4370987e
     "rxjs": "^6.0.0 || ^7.0.0"
   },
   "devDependencies": {
@@ -84,13 +69,8 @@
     "cross-fetch": "^3.1.4",
     "eslint": "^7.17.0",
     "eslint-config-google": "^0.14.0",
-<<<<<<< HEAD
-    "firebase": "9.0.0-beta.1",
-    "firebase-tools": "^9.5.0",
-=======
-    "firebase": "^8.6.1",
+    "firebase": "9.0.0-beta.2",
     "firebase-tools": "^9.10.2",
->>>>>>> 4370987e
     "glob": "^7.1.6",
     "jest": "^26.6.3",
     "md5": "^2.3.0",
@@ -99,14 +79,9 @@
     "rollup-plugin-generate-package-json": "^3.2.0",
     "rollup-plugin-uglify": "^6.0.4",
     "rxjs": "^7.0.0",
-<<<<<<< HEAD
-    "tslib": "~2.1.0",
-    "typescript": "^4.2.4"
-=======
     "tslib": "^1.9.0 || ~2.1.0",
     "typescript": "^4.2.4",
     "xhr2": "^0.2.1"
->>>>>>> 4370987e
   },
   "files": [
     "dist/**/*",
