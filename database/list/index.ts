/**
 * @license
 * Copyright 2021 Google LLC
 *
 * Licensed under the Apache License, Version 2.0 (the "License");
 * you may not use this file except in compliance with the License.
 * You may obtain a copy of the License at
 *
 *   http://www.apache.org/licenses/LICENSE-2.0
 *
 * Unless required by applicable law or agreed to in writing, software
 * distributed under the License is distributed on an "AS IS" BASIS,
 * WITHOUT WARRANTIES OR CONDITIONS OF ANY KIND, either express or implied.
 * See the License for the specific language governing permissions and
 * limitations under the License.
 */

import { QueryChange, ListenEvent, Query } from '../interfaces';
import { Observable, of, merge, from } from 'rxjs';
import { validateEventsArray } from '../utils';
import { fromRef } from '../fromRef';
import { switchMap, scan, distinctUntilChanged, map } from 'rxjs/operators';
import { changeToData } from '../object';
import { get as databaseGet } from 'firebase/database';

export function stateChanges(
  query: Query,
  events?: ListenEvent[]
): Observable<QueryChange> {
  events = validateEventsArray(events);
  const childEvent$ = events.map(event => fromRef(query, event));
  return merge(...childEvent$);
}

function get(query: Query): Observable<QueryChange> {
  return from(databaseGet(query)).pipe(
    map(snapshot => {
      const event = ListenEvent.value;
      return { snapshot, prevKey: null, event };
    })
  );
}

export function list(
  query: Query,
  events?: ListenEvent[]
): Observable<QueryChange[]> {
  const eventsList = validateEventsArray(events);
<<<<<<< HEAD
  return get(query).pipe(
    switchMap(change => {
      const childEvent$ = [of(change)];
      for (const event of eventsList) {
        childEvent$.push(fromRef(query, event));
      }
      return merge(...childEvent$).pipe(scan(buildView, []));
    }),
    distinctUntilChanged()
=======
  return fromOnce(query).pipe(
      switchMap((change) => {
        // in case the list doesn't exist, match the RTDB SDK's default behavior
        if (!change.snapshot.exists()) {
          return of(change.snapshot.val());
        }

        const childEvent$ = [of(change)];
        for (const event of eventsList) {
          childEvent$.push(fromRef(query, event));
        }
        return merge(...childEvent$).pipe(scan(buildView, []));
      }),
      distinctUntilChanged(),
>>>>>>> 4370987e
  );
}

/**
 * Get an object mapped to its value, and optionally its key
 * @param query object ref or query
 * @param keyField map the object key to a specific field
 */
export function listVal<T>(
    query: Query,
    keyField?: string,
): Observable<T[] | null> {
  return list(query).pipe(
<<<<<<< HEAD
    map(arr => arr.map(change => changeToData(change, keyField) as T))
=======
      map((arr) => {
        // result can be null if query returns no data
        if (arr === null) {
          return arr;
        }

        return arr.map((change) => changeToData(change, keyField) as T);
      }),
>>>>>>> 4370987e
  );
}

function positionFor(changes: QueryChange[], key: string | null): number {
  const len = changes.length;
  for (let i = 0; i < len; i++) {
    if (changes[i].snapshot.key === key) {
      return i;
    }
  }
  return -1;
}

function positionAfter(changes: QueryChange[], prevKey?: string): number {
  if (prevKey == null) {
    return 0;
  } else {
    const i = positionFor(changes, prevKey);
    if (i === -1) {
      return changes.length;
    } else {
      return i + 1;
    }
  }
}

function buildView(current: QueryChange[], change: QueryChange): QueryChange[] {
  const { snapshot, prevKey, event } = change;
  const { key } = snapshot;
  const currentKeyPosition = positionFor(current, key);
  const afterPreviousKeyPosition = positionAfter(current, prevKey || undefined);
  switch (event) {
    case ListenEvent.value:
      if (change.snapshot && change.snapshot.exists()) {
        let prevKey: string | null = null;
        change.snapshot.forEach(snapshot => {
          const action: QueryChange = {
            snapshot,
            event: ListenEvent.value,
            prevKey
          };
          prevKey = snapshot.key;
          current = [...current, action];
          return false;
        });
      }
      return current;
    case ListenEvent.added:
      if (currentKeyPosition > -1) {
        // check that the previouskey is what we expect, else reorder
        const previous = current[currentKeyPosition - 1];
        if (((previous && previous.snapshot.key) || null) !== prevKey) {
          current = current.filter(x => x.snapshot.key !== snapshot.key);
          current.splice(afterPreviousKeyPosition, 0, change);
        }
      } else if (prevKey == null) {
        return [change, ...current];
      } else {
        current = current.slice();
        current.splice(afterPreviousKeyPosition, 0, change);
      }
      return current;
    case ListenEvent.removed:
      return current.filter(x => x.snapshot.key !== snapshot.key);
    case ListenEvent.changed:
      return current.map(x => (x.snapshot.key === key ? change : x));
    case ListenEvent.moved:
      if (currentKeyPosition > -1) {
        const data = current.splice(currentKeyPosition, 1)[0];
        current = current.slice();
        current.splice(afterPreviousKeyPosition, 0, data);
        return current;
      }
      return current;
    // default will also remove null results
    default:
      return current;
  }
}<|MERGE_RESOLUTION|>--- conflicted
+++ resolved
@@ -46,9 +46,12 @@
   events?: ListenEvent[]
 ): Observable<QueryChange[]> {
   const eventsList = validateEventsArray(events);
-<<<<<<< HEAD
   return get(query).pipe(
     switchMap(change => {
+      // in case the list doesn't exist, match the RTDB SDK's default behavior
+      if (!change.snapshot.exists()) {
+        return of(change.snapshot.val());
+      }
       const childEvent$ = [of(change)];
       for (const event of eventsList) {
         childEvent$.push(fromRef(query, event));
@@ -56,22 +59,6 @@
       return merge(...childEvent$).pipe(scan(buildView, []));
     }),
     distinctUntilChanged()
-=======
-  return fromOnce(query).pipe(
-      switchMap((change) => {
-        // in case the list doesn't exist, match the RTDB SDK's default behavior
-        if (!change.snapshot.exists()) {
-          return of(change.snapshot.val());
-        }
-
-        const childEvent$ = [of(change)];
-        for (const event of eventsList) {
-          childEvent$.push(fromRef(query, event));
-        }
-        return merge(...childEvent$).pipe(scan(buildView, []));
-      }),
-      distinctUntilChanged(),
->>>>>>> 4370987e
   );
 }
 
@@ -85,18 +72,13 @@
     keyField?: string,
 ): Observable<T[] | null> {
   return list(query).pipe(
-<<<<<<< HEAD
-    map(arr => arr.map(change => changeToData(change, keyField) as T))
-=======
-      map((arr) => {
-        // result can be null if query returns no data
-        if (arr === null) {
-          return arr;
-        }
-
-        return arr.map((change) => changeToData(change, keyField) as T);
-      }),
->>>>>>> 4370987e
+    map(arr => {
+      // result can be null if query returns no data
+      if (arr === null) {
+        return arr;
+      }
+      return arr.map(change => changeToData(change, keyField) as T);
+    }),
   );
 }
 
