/**
 * @license
 * Copyright 2018 Google LLC
 *
 * Licensed under the Apache License, Version 2.0 (the "License");
 * you may not use this file except in compliance with the License.
 * You may obtain a copy of the License at
 *
 *   http://www.apache.org/licenses/LICENSE-2.0
 *
 * Unless required by applicable law or agreed to in writing, software
 * distributed under the License is distributed on an "AS IS" BASIS,
 * WITHOUT WARRANTIES OR CONDITIONS OF ANY KIND, either express or implied.
 * See the License for the specific language governing permissions and
 * limitations under the License.
 */

import firebase from 'firebase/app';
import { fromCollectionRef } from '../fromRef';
import {
  Observable,
  MonoTypeOperatorFunction,
  OperatorFunction,
  pipe,
  UnaryFunction
} from 'rxjs';
import {
  map,
  filter,
  scan,
  distinctUntilChanged,
  startWith,
  pairwise
} from 'rxjs/operators';
import { snapToData } from '../document';

type DocumentChangeType = firebase.firestore.DocumentChangeType;
<<<<<<< HEAD
type DocumentChange = firebase.firestore.DocumentChange;
type Query = firebase.firestore.Query;
type QueryDocumentSnapshot = firebase.firestore.QueryDocumentSnapshot;
type QuerySnapshot = firebase.firestore.QuerySnapshot;
=======
type DocumentData = firebase.firestore.DocumentData;
type DocumentChange<T> = firebase.firestore.DocumentChange<T>;
type Query<T> = firebase.firestore.Query<T>;
type QueryDocumentSnapshot<T> = firebase.firestore.QueryDocumentSnapshot<T>;
>>>>>>> 985f4de2

const ALL_EVENTS: DocumentChangeType[] = ['added', 'modified', 'removed'];

/**
 * Create an operator that determines if a the stream of document changes
 * are specified by the event filter. If the document change type is not
 * in specified events array, it will not be emitted.
 */
<<<<<<< HEAD
const filterEvents = (
  events?: DocumentChangeType[]
): MonoTypeOperatorFunction<DocumentChange[]> =>
  filter((changes: DocumentChange[]) => {
=======
const filterEvents = <T>(
    events?: DocumentChangeType[],
): MonoTypeOperatorFunction<DocumentChange<T>[]> =>
  filter((changes: DocumentChange<T>[]) => {
>>>>>>> 985f4de2
    let hasChange = false;
    for (let i = 0; i < changes.length; i++) {
      const change = changes[i];
      if (events && events.indexOf(change.type) >= 0) {
        hasChange = true;
        break;
      }
    }
    return hasChange;
  });

/**
<<<<<<< HEAD
=======
 * Create an operator that filters out empty changes. We provide the
 * ability to filter on events, which means all changes can be filtered out.
 * This creates an empty array and would be incorrect to emit.
 */
const filterEmpty = filter(<T>(changes: DocumentChange<T>[]) => changes.length > 0);

/**
>>>>>>> 985f4de2
 * Splice arguments on top of a sliced array, to break top-level ===
 * this is useful for change-detection
 */
function sliceAndSplice<T>(
  original: T[],
  start: number,
  deleteCount: number,
  ...args: T[]
): T[] {
  const returnArray = original.slice();
  returnArray.splice(start, deleteCount, ...args);
  return returnArray;
}

/**
 * Creates a new sorted array from a new change.
 * @param combined
 * @param change
 */
<<<<<<< HEAD
function processIndividualChange(
  combined: DocumentChange[],
  change: DocumentChange
): DocumentChange[] {
=======
function processIndividualChange<T>(
    combined: DocumentChange<T>[],
    change: DocumentChange<T>,
): DocumentChange<T>[] {
>>>>>>> 985f4de2
  switch (change.type) {
    case 'added':
      if (
        combined[change.newIndex] &&
        combined[change.newIndex].doc.ref.isEqual(change.doc.ref)
      ) {
        // Skip duplicate emissions. This is rare.
        // TODO: Investigate possible bug in SDK.
      } else {
        return sliceAndSplice(combined, change.newIndex, 0, change);
      }
      break;
    case 'modified':
      if (
        combined[change.oldIndex] == null ||
        combined[change.oldIndex].doc.ref.isEqual(change.doc.ref)
      ) {
        // When an item changes position we first remove it
        // and then add it's new position
        if (change.oldIndex !== change.newIndex) {
          const copiedArray = combined.slice();
          copiedArray.splice(change.oldIndex, 1);
          copiedArray.splice(change.newIndex, 0, change);
          return copiedArray;
        } else {
          return sliceAndSplice(combined, change.newIndex, 1, change);
        }
      }
      break;
    case 'removed':
      if (
        combined[change.oldIndex] &&
        combined[change.oldIndex].doc.ref.isEqual(change.doc.ref)
      ) {
        return sliceAndSplice(combined, change.oldIndex, 1);
      }
      break;
    default: // ignore
  }
  return combined;
}

/**
 * Combines the total result set from the current set of changes from an incoming set
 * of changes.
 * @param current
 * @param changes
 * @param events
 */
<<<<<<< HEAD
function processDocumentChanges(
  current: DocumentChange[],
  changes: DocumentChange[],
  events: DocumentChangeType[] = ALL_EVENTS
): DocumentChange[] {
  changes.forEach(change => {
=======
function processDocumentChanges<T>(
    current: DocumentChange<T>[],
    changes: DocumentChange<T>[],
    events: DocumentChangeType[] = ALL_EVENTS,
): DocumentChange<T>[] {
  changes.forEach((change) => {
>>>>>>> 985f4de2
    // skip unwanted change types
    if (events.indexOf(change.type) > -1) {
      current = processIndividualChange(current, change);
    }
  });
  return current;
}

/**
 * Create an operator that allows you to compare the current emission with
 * the prior, even on first emission (where prior is undefined).
 */
const windowwise = <T = unknown>() =>
  pipe(
    startWith(undefined),
    pairwise() as OperatorFunction<T | undefined, [T | undefined, T]>
  );

/**
 * Given two snapshots does their metadata match?
 * @param a
 * @param b
 */
const metaDataEquals = <T extends QuerySnapshot | QueryDocumentSnapshot>(
  a: T,
  b: T
) => JSON.stringify(a.metadata) === JSON.stringify(b.metadata);

/**
 * Create an operator that filters out empty changes. We provide the
 * ability to filter on events, which means all changes can be filtered out.
 * This creates an empty array and would be incorrect to emit.
 */
const filterEmptyUnlessFirst = <T = unknown>(): UnaryFunction<
  Observable<T[]>,
  Observable<T[]>
> =>
  pipe(
    windowwise(),
    filter(([prior, current]) => current.length > 0 || prior === undefined),
    map(([_, current]) => current)
  );

/**
 * Return a stream of document changes on a query. These results are not in sort order but in
 * order of occurence.
 * @param query
 */
<<<<<<< HEAD
export function collectionChanges(
  query: Query,
  events: DocumentChangeType[] = ALL_EVENTS
): Observable<DocumentChange[]> {
  return fromCollectionRef(query, { includeMetadataChanges: true }).pipe(
    windowwise(),
    map(([priorSnapshot, currentSnapshot]) => {
      const docChanges = currentSnapshot.docChanges();
      if (priorSnapshot && !metaDataEquals(priorSnapshot, currentSnapshot)) {
        // the metadata has changed, docChanges() doesn't return metadata events, so let's
        // do it ourselves by scanning over all the docs and seeing if the metadata has changed
        // since either this docChanges() emission or the prior snapshot
        currentSnapshot.docs.forEach((currentDocSnapshot, currentIndex) => {
          const currentDocChange = docChanges.find(c =>
            c.doc.ref.isEqual(currentDocSnapshot.ref)
          );
          if (currentDocChange) {
            // if the doc is in the current changes and the metadata hasn't changed this doc
            if (metaDataEquals(currentDocChange.doc, currentDocSnapshot)) {
              return;
            }
          } else {
            // if there is a prior doc and the metadata hasn't changed skip this doc
            const priorDocSnapshot = priorSnapshot?.docs.find(d =>
              d.ref.isEqual(currentDocSnapshot.ref)
            );
            if (
              priorDocSnapshot &&
              metaDataEquals(priorDocSnapshot, currentDocSnapshot)
            ) {
              return;
            }
          }
          docChanges.push({
            oldIndex: currentIndex,
            newIndex: currentIndex,
            type: 'modified',
            doc: currentDocSnapshot
          });
        });
      }
      return docChanges;
    }),
    filterEvents(events),
    filterEmptyUnlessFirst()
=======
export function collectionChanges<T=DocumentData>(
    query: Query<T>,
    events: DocumentChangeType[] = ALL_EVENTS,
): Observable<DocumentChange<T>[]> {
  return fromCollectionRef(query).pipe(
      map((snapshot) => snapshot.docChanges()),
      filterEvents(events),
      filterEmpty,
>>>>>>> 985f4de2
  );
}

/**
 * Return a stream of document snapshots on a query. These results are in sort order.
 * @param query
 */
<<<<<<< HEAD
export function collection(query: Query): Observable<QueryDocumentSnapshot[]> {
  return fromCollectionRef(query, { includeMetadataChanges: true }).pipe(
    map(changes => changes.docs)
  );
=======
export function collection<T=DocumentData>(query: Query<T>): Observable<QueryDocumentSnapshot<T>[]> {
  return fromCollectionRef<T>(query).pipe(map((changes) => changes.docs));
>>>>>>> 985f4de2
}

/**
 * Return a stream of document changes on a query. These results are in sort order.
 * @param query
 */
<<<<<<< HEAD
export function sortedChanges(
  query: Query,
  events?: DocumentChangeType[]
): Observable<DocumentChange[]> {
  return collectionChanges(query, events).pipe(
    scan(
      (current: DocumentChange[], changes: DocumentChange[]) =>
        processDocumentChanges(current, changes, events),
      []
    ),
    distinctUntilChanged()
=======
export function sortedChanges<T=DocumentData>(
    query: Query<T>,
    events?: DocumentChangeType[],
): Observable<DocumentChange<T>[]> {
  return collectionChanges(query, events).pipe(
      scan(
          (current: DocumentChange<T>[], changes: DocumentChange<T>[]) =>
            processDocumentChanges<T>(current, changes, events),
          [],
      ),
      distinctUntilChanged(),
>>>>>>> 985f4de2
  );
}

/**
 * Create a stream of changes as they occur it time. This method is similar
 * to docChanges() but it collects each event in an array over time.
 */
<<<<<<< HEAD
export function auditTrail(
  query: Query,
  events?: DocumentChangeType[]
): Observable<DocumentChange[]> {
  return collectionChanges(query, events).pipe(
    scan((current, action) => [...current, ...action], [] as DocumentChange[])
=======
export function auditTrail<T=DocumentData>(
    query: Query<T>,
    events?: DocumentChangeType[],
): Observable<DocumentChange<T>[]> {
  return collectionChanges<T>(query, events).pipe(
      scan((current, action) => [...current, ...action], [] as DocumentChange<T>[]),
>>>>>>> 985f4de2
  );
}

/**
 * Returns a stream of documents mapped to their data payload, and optionally the document ID
 * @param query
 */
<<<<<<< HEAD
export function collectionData<T>(
  query: Query,
  idField?: string
=======
export function collectionData<T=DocumentData>(
    query: Query<T>,
    idField?: string,
>>>>>>> 985f4de2
): Observable<T[]> {
  return collection(query).pipe(
    map(arr => {
      return arr.map(snap => snapToData(snap, idField) as T);
    })
  );
}<|MERGE_RESOLUTION|>--- conflicted
+++ resolved
@@ -35,17 +35,11 @@
 import { snapToData } from '../document';
 
 type DocumentChangeType = firebase.firestore.DocumentChangeType;
-<<<<<<< HEAD
-type DocumentChange = firebase.firestore.DocumentChange;
-type Query = firebase.firestore.Query;
-type QueryDocumentSnapshot = firebase.firestore.QueryDocumentSnapshot;
-type QuerySnapshot = firebase.firestore.QuerySnapshot;
-=======
 type DocumentData = firebase.firestore.DocumentData;
 type DocumentChange<T> = firebase.firestore.DocumentChange<T>;
 type Query<T> = firebase.firestore.Query<T>;
 type QueryDocumentSnapshot<T> = firebase.firestore.QueryDocumentSnapshot<T>;
->>>>>>> 985f4de2
+type QuerySnapshot<T> = firebase.firestore.QuerySnapshot<T>;
 
 const ALL_EVENTS: DocumentChangeType[] = ['added', 'modified', 'removed'];
 
@@ -54,17 +48,10 @@
  * are specified by the event filter. If the document change type is not
  * in specified events array, it will not be emitted.
  */
-<<<<<<< HEAD
-const filterEvents = (
-  events?: DocumentChangeType[]
-): MonoTypeOperatorFunction<DocumentChange[]> =>
-  filter((changes: DocumentChange[]) => {
-=======
 const filterEvents = <T>(
     events?: DocumentChangeType[],
 ): MonoTypeOperatorFunction<DocumentChange<T>[]> =>
   filter((changes: DocumentChange<T>[]) => {
->>>>>>> 985f4de2
     let hasChange = false;
     for (let i = 0; i < changes.length; i++) {
       const change = changes[i];
@@ -77,16 +64,6 @@
   });
 
 /**
-<<<<<<< HEAD
-=======
- * Create an operator that filters out empty changes. We provide the
- * ability to filter on events, which means all changes can be filtered out.
- * This creates an empty array and would be incorrect to emit.
- */
-const filterEmpty = filter(<T>(changes: DocumentChange<T>[]) => changes.length > 0);
-
-/**
->>>>>>> 985f4de2
  * Splice arguments on top of a sliced array, to break top-level ===
  * this is useful for change-detection
  */
@@ -106,17 +83,10 @@
  * @param combined
  * @param change
  */
-<<<<<<< HEAD
-function processIndividualChange(
-  combined: DocumentChange[],
-  change: DocumentChange
-): DocumentChange[] {
-=======
 function processIndividualChange<T>(
     combined: DocumentChange<T>[],
     change: DocumentChange<T>,
 ): DocumentChange<T>[] {
->>>>>>> 985f4de2
   switch (change.type) {
     case 'added':
       if (
@@ -166,21 +136,12 @@
  * @param changes
  * @param events
  */
-<<<<<<< HEAD
-function processDocumentChanges(
-  current: DocumentChange[],
-  changes: DocumentChange[],
-  events: DocumentChangeType[] = ALL_EVENTS
-): DocumentChange[] {
-  changes.forEach(change => {
-=======
 function processDocumentChanges<T>(
     current: DocumentChange<T>[],
     changes: DocumentChange<T>[],
     events: DocumentChangeType[] = ALL_EVENTS,
 ): DocumentChange<T>[] {
   changes.forEach((change) => {
->>>>>>> 985f4de2
     // skip unwanted change types
     if (events.indexOf(change.type) > -1) {
       current = processIndividualChange(current, change);
@@ -204,9 +165,9 @@
  * @param a
  * @param b
  */
-const metaDataEquals = <T extends QuerySnapshot | QueryDocumentSnapshot>(
-  a: T,
-  b: T
+const metaDataEquals = <T,R extends QuerySnapshot<T> | QueryDocumentSnapshot<T>>(
+  a: R,
+  b: R
 ) => JSON.stringify(a.metadata) === JSON.stringify(b.metadata);
 
 /**
@@ -229,11 +190,10 @@
  * order of occurence.
  * @param query
  */
-<<<<<<< HEAD
-export function collectionChanges(
-  query: Query,
+export function collectionChanges<T=DocumentData>(
+  query: Query<T>,
   events: DocumentChangeType[] = ALL_EVENTS
-): Observable<DocumentChange[]> {
+): Observable<DocumentChange<T>[]> {
   return fromCollectionRef(query, { includeMetadataChanges: true }).pipe(
     windowwise(),
     map(([priorSnapshot, currentSnapshot]) => {
@@ -275,16 +235,6 @@
     }),
     filterEvents(events),
     filterEmptyUnlessFirst()
-=======
-export function collectionChanges<T=DocumentData>(
-    query: Query<T>,
-    events: DocumentChangeType[] = ALL_EVENTS,
-): Observable<DocumentChange<T>[]> {
-  return fromCollectionRef(query).pipe(
-      map((snapshot) => snapshot.docChanges()),
-      filterEvents(events),
-      filterEmpty,
->>>>>>> 985f4de2
   );
 }
 
@@ -292,34 +242,14 @@
  * Return a stream of document snapshots on a query. These results are in sort order.
  * @param query
  */
-<<<<<<< HEAD
-export function collection(query: Query): Observable<QueryDocumentSnapshot[]> {
-  return fromCollectionRef(query, { includeMetadataChanges: true }).pipe(
-    map(changes => changes.docs)
-  );
-=======
 export function collection<T=DocumentData>(query: Query<T>): Observable<QueryDocumentSnapshot<T>[]> {
-  return fromCollectionRef<T>(query).pipe(map((changes) => changes.docs));
->>>>>>> 985f4de2
+  return fromCollectionRef<T>(query, { includeMetadataChanges: true }).pipe(map((changes) => changes.docs));
 }
 
 /**
  * Return a stream of document changes on a query. These results are in sort order.
  * @param query
  */
-<<<<<<< HEAD
-export function sortedChanges(
-  query: Query,
-  events?: DocumentChangeType[]
-): Observable<DocumentChange[]> {
-  return collectionChanges(query, events).pipe(
-    scan(
-      (current: DocumentChange[], changes: DocumentChange[]) =>
-        processDocumentChanges(current, changes, events),
-      []
-    ),
-    distinctUntilChanged()
-=======
 export function sortedChanges<T=DocumentData>(
     query: Query<T>,
     events?: DocumentChangeType[],
@@ -331,7 +261,6 @@
           [],
       ),
       distinctUntilChanged(),
->>>>>>> 985f4de2
   );
 }
 
@@ -339,21 +268,12 @@
  * Create a stream of changes as they occur it time. This method is similar
  * to docChanges() but it collects each event in an array over time.
  */
-<<<<<<< HEAD
-export function auditTrail(
-  query: Query,
-  events?: DocumentChangeType[]
-): Observable<DocumentChange[]> {
-  return collectionChanges(query, events).pipe(
-    scan((current, action) => [...current, ...action], [] as DocumentChange[])
-=======
 export function auditTrail<T=DocumentData>(
     query: Query<T>,
     events?: DocumentChangeType[],
 ): Observable<DocumentChange<T>[]> {
   return collectionChanges<T>(query, events).pipe(
       scan((current, action) => [...current, ...action], [] as DocumentChange<T>[]),
->>>>>>> 985f4de2
   );
 }
 
@@ -361,15 +281,9 @@
  * Returns a stream of documents mapped to their data payload, and optionally the document ID
  * @param query
  */
-<<<<<<< HEAD
-export function collectionData<T>(
-  query: Query,
-  idField?: string
-=======
 export function collectionData<T=DocumentData>(
     query: Query<T>,
     idField?: string,
->>>>>>> 985f4de2
 ): Observable<T[]> {
   return collection(query).pipe(
     map(arr => {
