/**
 * @license
 * Copyright 2018 Google LLC
 *
 * Licensed under the Apache License, Version 2.0 (the "License");
 * you may not use this file except in compliance with the License.
 * You may obtain a copy of the License at
 *
 *   http://www.apache.org/licenses/LICENSE-2.0
 *
 * Unless required by applicable law or agreed to in writing, software
 * distributed under the License is distributed on an "AS IS" BASIS,
 * WITHOUT WARRANTIES OR CONDITIONS OF ANY KIND, either express or implied.
 * See the License for the specific language governing permissions and
 * limitations under the License.
 */

<<<<<<< HEAD
// TODO figure out what is wrong with the types...
import { onSnapshot } from 'firebase/firestore';
import { Observable } from 'rxjs';
import { DocumentReference, DocumentData, SnapshotListenOptions, Query, DocumentSnapshot, QuerySnapshot } from './interfaces';

/* eslint-disable @typescript-eslint/no-explicit-any */
export function fromRef<T=DocumentData>(ref: DocumentReference<T>, options?: SnapshotListenOptions): Observable<DocumentSnapshot<T>>;
export function fromRef<T=DocumentData>(red: Query<T>, options?: SnapshotListenOptions): Observable<QuerySnapshot<T>>;
export function fromRef(
  ref: any,
  options: SnapshotListenOptions | undefined
): Observable<any> {
  /* eslint-enable @typescript-eslint/no-explicit-any */
  return new Observable(subscriber => {
    const unsubscribe = onSnapshot(ref, options || {}, subscriber);
    return { unsubscribe };
  });
=======
import firebase from 'firebase/app';
import {Observable} from 'rxjs';

type DocumentReference<T=DocumentData> = firebase.firestore.DocumentReference<T>;
type SnapshotListenOptions = firebase.firestore.SnapshotListenOptions;
type Query<T=DocumentData> = firebase.firestore.Query<T>;
type DocumentData = firebase.firestore.DocumentData;
type DocumentSnapshot<T=DocumentData> = firebase.firestore.DocumentSnapshot<T>;
type QuerySnapshot<T=DocumentData> = firebase.firestore.QuerySnapshot<T>;

const DEFAULT_OPTIONS = { includeMetadataChanges: false };

/* eslint-disable @typescript-eslint/no-explicit-any */
function _fromRef(
    ref: any,
    options: SnapshotListenOptions=DEFAULT_OPTIONS,
): Observable<any> {
  /* eslint-enable @typescript-eslint/no-explicit-any */
  return new Observable((subscriber) => {
    const unsubscribe = ref.onSnapshot(options, {
      next: subscriber.next.bind(subscriber),
      error: subscriber.error.bind(subscriber),
      complete: subscriber.complete.bind(subscriber),
    });
    return {unsubscribe};
  });
}

export function fromRef<T=DocumentData>(
  ref: Query<T>,
  options?: SnapshotListenOptions
): Observable<QuerySnapshot<T>>;
export function fromRef<T=DocumentData>(
  ref: DocumentReference<T>,
  options?: SnapshotListenOptions
): Observable<DocumentSnapshot<T>>;
export function fromRef<T=DocumentData>(
  ref: DocumentReference<T> | Query<T>,
  options?: SnapshotListenOptions,
) {
  return _fromRef(ref, options);
}

export function fromDocRef<T=DocumentData>(
    ref: DocumentReference<T>,
    options?: SnapshotListenOptions,
) {
  return fromRef(ref, options);
}

export function fromCollectionRef<T>(
    ref: Query<T>,
    options?: SnapshotListenOptions,
) {
  return fromRef(ref, options);
>>>>>>> 4370987e
}<|MERGE_RESOLUTION|>--- conflicted
+++ resolved
@@ -15,79 +15,27 @@
  * limitations under the License.
  */
 
-<<<<<<< HEAD
 // TODO figure out what is wrong with the types...
 import { onSnapshot } from 'firebase/firestore';
 import { Observable } from 'rxjs';
 import { DocumentReference, DocumentData, SnapshotListenOptions, Query, DocumentSnapshot, QuerySnapshot } from './interfaces';
+
+const DEFAULT_OPTIONS = { includeMetadataChanges: false };
 
 /* eslint-disable @typescript-eslint/no-explicit-any */
 export function fromRef<T=DocumentData>(ref: DocumentReference<T>, options?: SnapshotListenOptions): Observable<DocumentSnapshot<T>>;
 export function fromRef<T=DocumentData>(red: Query<T>, options?: SnapshotListenOptions): Observable<QuerySnapshot<T>>;
 export function fromRef(
   ref: any,
-  options: SnapshotListenOptions | undefined
+  options: SnapshotListenOptions=DEFAULT_OPTIONS
 ): Observable<any> {
   /* eslint-enable @typescript-eslint/no-explicit-any */
   return new Observable(subscriber => {
-    const unsubscribe = onSnapshot(ref, options || {}, subscriber);
-    return { unsubscribe };
-  });
-=======
-import firebase from 'firebase/app';
-import {Observable} from 'rxjs';
-
-type DocumentReference<T=DocumentData> = firebase.firestore.DocumentReference<T>;
-type SnapshotListenOptions = firebase.firestore.SnapshotListenOptions;
-type Query<T=DocumentData> = firebase.firestore.Query<T>;
-type DocumentData = firebase.firestore.DocumentData;
-type DocumentSnapshot<T=DocumentData> = firebase.firestore.DocumentSnapshot<T>;
-type QuerySnapshot<T=DocumentData> = firebase.firestore.QuerySnapshot<T>;
-
-const DEFAULT_OPTIONS = { includeMetadataChanges: false };
-
-/* eslint-disable @typescript-eslint/no-explicit-any */
-function _fromRef(
-    ref: any,
-    options: SnapshotListenOptions=DEFAULT_OPTIONS,
-): Observable<any> {
-  /* eslint-enable @typescript-eslint/no-explicit-any */
-  return new Observable((subscriber) => {
-    const unsubscribe = ref.onSnapshot(options, {
+    const unsubscribe = onSnapshot(ref, options, {
       next: subscriber.next.bind(subscriber),
       error: subscriber.error.bind(subscriber),
       complete: subscriber.complete.bind(subscriber),
     });
-    return {unsubscribe};
+    return { unsubscribe };
   });
-}
-
-export function fromRef<T=DocumentData>(
-  ref: Query<T>,
-  options?: SnapshotListenOptions
-): Observable<QuerySnapshot<T>>;
-export function fromRef<T=DocumentData>(
-  ref: DocumentReference<T>,
-  options?: SnapshotListenOptions
-): Observable<DocumentSnapshot<T>>;
-export function fromRef<T=DocumentData>(
-  ref: DocumentReference<T> | Query<T>,
-  options?: SnapshotListenOptions,
-) {
-  return _fromRef(ref, options);
-}
-
-export function fromDocRef<T=DocumentData>(
-    ref: DocumentReference<T>,
-    options?: SnapshotListenOptions,
-) {
-  return fromRef(ref, options);
-}
-
-export function fromCollectionRef<T>(
-    ref: Query<T>,
-    options?: SnapshotListenOptions,
-) {
-  return fromRef(ref, options);
->>>>>>> 4370987e
 }