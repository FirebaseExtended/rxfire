--- conflicted
+++ resolved
@@ -15,43 +15,23 @@
  * limitations under the License.
  */
 
-<<<<<<< HEAD
 // TODO fix the import
-import { DocumentReference, DocumentSnapshot } from '../interfaces';
+import { DocumentReference, DocumentSnapshot, DocumentData } from '../interfaces';
 import { fromRef } from '../fromRef';
 import { map } from 'rxjs/operators';
 import { Observable } from 'rxjs';
 
-export function doc(ref: DocumentReference): Observable<DocumentSnapshot> {
-  return fromRef(ref);
-=======
-import firebase from 'firebase/app';
-import { fromDocRef } from '../fromRef';
-import { map } from 'rxjs/operators';
-import { Observable } from 'rxjs';
-
-type DocumentData = firebase.firestore.DocumentData;
-type DocumentReference<T> = firebase.firestore.DocumentReference<T>;
-type DocumentSnapshot<T> = firebase.firestore.DocumentSnapshot<T>;
-
 export function doc<T=DocumentData>(ref: DocumentReference<T>): Observable<DocumentSnapshot<T>> {
-  return fromDocRef(ref, { includeMetadataChanges: true });
->>>>>>> 4370987e
+  return fromRef(ref, { includeMetadataChanges: true });
 }
 
 /**
  * Returns a stream of a document, mapped to its data payload and optionally the document ID
  * @param query
  */
-<<<<<<< HEAD
-export function docData<T>(
-  ref: DocumentReference,
+export function docData<T=DocumentData>(
+  ref: DocumentReference<T>,
   idField?: string
-=======
-export function docData<T=DocumentData>(
-    ref: DocumentReference<T>,
-    idField?: string,
->>>>>>> 4370987e
 ): Observable<T> {
   return doc(ref).pipe(map(snap => snapToData(snap, idField) as T));
 }
